import math

from pyppl import ast
from pyppl.params import ParamVector


def avg_negative_log_likelihood(
    prog: ast.Program, params: ParamVector, data: list[ast.PureNode]
) -> float:
    """Compute the negative log-likelihood of a collection of data."""
<<<<<<< HEAD
    return -sum(math.log(prog.infer(params, d)) for d in data) / len(data)
=======
    env = ast.Environment(params)
    acc = 0
    for datum in data:
        prob = prog.infer(env, datum)
        if prob != 0:
            acc += math.log(prob)
    return acc / len(data)
>>>>>>> 0bc89b2a


def avg_negative_log_likelihood_gradient(
    prog: ast.Program, params: ParamVector, data: list[ast.PureNode]
) -> ParamVector:
    """Compute the gradient of the negative log-likelhood function.

    Args:
        prog: an expression representing the generating program
        params: mapping of parameter names to values
        data: the training set

    Returns:
        negative log-likelihood of observing the training set given the program
        and the parameters
    """
<<<<<<< HEAD
    grad = sum(
        prog.gradient(params, val) / prog.infer(params, val) for val in data
    ) / len(data)
    if isinstance(grad, (float, int)):
        raise ValueError("empty training set or type error")
    return grad
=======
    env = ast.Environment(params)
    grad = ParamVector.zero(params)
    for datum in data:
        prob = prog.infer(env, datum)
        if prob != 0:
            grad += prog.gradient(env, datum) / prob
    return grad / len(data)
>>>>>>> 0bc89b2a


def optimize(
    prog: ast.Program,
    data: list[ast.PureNode],
    epochs: int = 100,
    learning_rate: float = 0.01,
) -> ParamVector:
    """Optimize parameters to maximize the likelihood of the training set"""
    params = ParamVector.random(prog.params)
    for epoch in range(epochs):
        nll = avg_negative_log_likelihood(prog, params, data)
        print(f"epoch: {epoch}; nll: {nll}")
        grad = avg_negative_log_likelihood_gradient(prog, params, data)
        params += learning_rate * grad

    return params<|MERGE_RESOLUTION|>--- conflicted
+++ resolved
@@ -8,17 +8,12 @@
     prog: ast.Program, params: ParamVector, data: list[ast.PureNode]
 ) -> float:
     """Compute the negative log-likelihood of a collection of data."""
-<<<<<<< HEAD
-    return -sum(math.log(prog.infer(params, d)) for d in data) / len(data)
-=======
-    env = ast.Environment(params)
     acc = 0
     for datum in data:
-        prob = prog.infer(env, datum)
+        prob = prog.infer(params, datum)
         if prob != 0:
             acc += math.log(prob)
     return acc / len(data)
->>>>>>> 0bc89b2a
 
 
 def avg_negative_log_likelihood_gradient(
@@ -35,22 +30,12 @@
         negative log-likelihood of observing the training set given the program
         and the parameters
     """
-<<<<<<< HEAD
-    grad = sum(
-        prog.gradient(params, val) / prog.infer(params, val) for val in data
-    ) / len(data)
-    if isinstance(grad, (float, int)):
-        raise ValueError("empty training set or type error")
-    return grad
-=======
-    env = ast.Environment(params)
     grad = ParamVector.zero(params)
     for datum in data:
-        prob = prog.infer(env, datum)
+        prob = prog.infer(params, datum)
         if prob != 0:
-            grad += prog.gradient(env, datum) / prob
+            grad += prog.gradient(params, datum) / prob
     return grad / len(data)
->>>>>>> 0bc89b2a
 
 
 def optimize(
